## Filecoin Improvement Protocol

The Filecoin Improvement Protocol contains the set of fundamental governing principles for the Filecoin Network. It outlines the vision for Filecoin and the principles, processes, and parties involved in making decisions that affect the future of the network. It also describes how improvements to these rules can be proposed and ratified.


## The Filecoin Vision

Filecoin is a peer-to-peer network that stores files, with built-in economic incentives to ensure that files are stored reliably over time. Its mission is to create a decentralized, efficient and robust foundation for humanity’s information. To advance that mission, Filecoin has created a decentralized storage network that lets anyone in the world store or retrieve files. 

In Filecoin, users pay to store their files on storage miners. Storage miners are computers responsible for storing files and proving they have stored the files correctly over time. Anyone who wants to store their files or get paid for storing other users’ files can join Filecoin. Available storage and pricing are not controlled by any single entity. Instead, Filecoin facilitates open markets for storing and retrieving files that anyone can participate in, thereby providing storage to billions of people who are currently locked out of the web. 

## Filecoin Design Principles

The design of Filecoin is intended to follow a set of principles. The community will help define these principles in the coming months.


## Filecoin Improvement Principles

When making decisions about how to improve Filecoin, we will follow a set of principles. The community will help define these principles in the coming months.

## Making changes to the Filecoin network

[Filecoin Improvement Proposals (FIPs)](https://github.com/filecoin-project/FIPs/blob/master/FIPS/fip-0001.md) are the primary mechanism by which the Filecoin community can submit, discuss, and approve changes relevant to the Filecoin network. These discussions and decisions should be guided by the governance and design principles above.

FIPs are classified into three categories:

**Technical FIPs, or Filecoin Technical Proposals (FTPs)** are designed to gather community feedback on technical Filecoin issues. These include changes to the Filecoin protocol, a change in block or transaction validity rules, and proposed application standards or conventions. They are then reviewed by the Filecoin community and the technical steering committee. They are normally followed by a PR to the [Filecoin Specification repository](https://github.com/filecoin-project/specs) to update the protocol's spec.

**Organizational FIPs, or Filecoin Organization Proposals (FOPs)** allow the Filecoin community to propose, discuss, and achieve consensus on Filecoin governance. This includes procedures, guidelines, decision-making processes, and changes to FIP processes.

**Recovery FIPs, or Filecoin Recovery Proposals (FRPs)** are intended to provide the Filecoin community with a forum to raise, discuss, and achieve consensus on fault recovery and chain rewrites, under a very limited, clearly-defined set of criteria (ex, in the case of protocol bugs destroying network value). The community will help define this process as needed in the coming months.

## A decentralized, global network

Filecoin is still in its infancy, but it has the potential to play a central role in the storage and distribution of humanity’s information. To help the network grow and evolve, it is critical for the community to collectively be engaged in proposing, discussing, and implementing changes that improve the network and its operations. 

<<<<<<< HEAD
This improvement protocol helps achieve that objective for all members of the Filecoin community (developers, miners, clients, token holders, ecosystem partners, and more). 
=======
This improvement protocol helps achieve that objective for all members of the Filecoin community (developers, miners, clients, token holders, ecosystem partners, and more). 

## FIPs

|FIP #   | Title  | Author  | Status  |
|---|---|---|---|
|[0001](https://github.com/filecoin-project/FIPs/blob/master/FIPS/fip-0001.md)   | FIP Purpose and Guidelines  | @Whyrusleeping  | Active  |
|[0002](https://github.com/filecoin-project/FIPs/blob/master/FIPS/fip-0002.md)   | Free Faults on Newly Faulted Sectors of a Missed WindowPoSt  | @anorth, @davidad, @miyazono, @irenegia, @lucaniz, @nicola, @zixuanzh   |Final   |
|[0003](https://github.com/filecoin-project/FIPs/blob/master/FIPS/fip-0003.md)   | Filecoin Plus Principles  | @feerst, @jbenet, @jnthnvctr, @tim-murmuration, @mzargham, @zixuanzh  |Draft   |
|[0004](https://github.com/filecoin-project/FIPs/blob/master/FIPS/fip-0004.md)   |Liquidity Improvement for Storage Miners   | @davidad, @jbenet, @zenground0, @zixuanzh, @danlessa   | Final  |
|[0005](https://github.com/filecoin-project/FIPs/blob/master/FIPS/fip-0005.md)  |Remove ineffective reward vesting    | @anorth, @Zenground   |Final   |
|[0006](https://github.com/filecoin-project/FIPs/blob/master/FIPS/fip-0006.md)   | No repay debt requirement for DeclareFaultsRecovered  |  @nicola, @irenegia  | Deferred  |
|[0007](https://github.com/filecoin-project/FIPs/blob/master/FIPS/fip-0007.md)   | h/amt-v3  | @rvagg, @Stebalien, @anorth, @Zenground0   |Final   |
|[0008](https://github.com/filecoin-project/FIPs/blob/master/FIPS/fip-0008.md)   | Add miner batched sector pre-commit method  |@anorth, @ZenGround0, @nicola  |Final   |
|[0009](https://github.com/filecoin-project/FIPs/blob/master/FIPS/fip-0009.md)   | Exempt Window PoSts from BaseFee burn  |@Stebalien, @momack2, @magik6k, @zixuanzh  |Final   |
|[0010](https://github.com/filecoin-project/FIPs/blob/master/FIPS/fip-0010.md)   | Off-Chain Window PoSt Verification  |@Stebalien, @anorth  |Final  |
|[0011](https://github.com/filecoin-project/FIPs/blob/master/FIPS/fip-0011.md)   | Remove reward auction from reporting consensus faults  |@Kubuxu |Final   |
|[0012](https://github.com/filecoin-project/FIPs/blob/master/FIPS/fip-0012.md)   | DataCap Top up for FIL+ Client Addresses  |@dshoy, @jnthnvctr, @zx |Final  |
|[0013](https://github.com/filecoin-project/FIPs/blob/master/FIPS/fip-0013.md)   | Add ProveCommitSectorAggregated method to reduce on-chain congestion  | @ninitrava @nicola |Final   |
|[0014](https://github.com/filecoin-project/FIPs/blob/master/FIPS/fip-0014.md)   | Allow V1 proof sectors to be extended up to a maximum of 540 days | @deltazxm, @neogeweb3 |Final   |
|[0015](https://github.com/filecoin-project/FIPs/blob/master/FIPS/fip-0015.md)   |  Revert FIP-0009(Exempt Window PoSts from BaseFee burn) | @jennijuju, @arajasek |Final   |
|[0016](https://github.com/filecoin-project/FIPs/blob/master/FIPS/fip-0016.md)   |  Pack arbitrary data in CC sectors | donghengzhao (@1475) |Draft  |
|[0018](https://github.com/filecoin-project/FIPs/blob/master/FIPS/fip-0018.md)   | New miner terminology proposal |@Stefaan-V |Last Call  |
>>>>>>> 2ba2b132
<|MERGE_RESOLUTION|>--- conflicted
+++ resolved
@@ -34,30 +34,4 @@
 
 Filecoin is still in its infancy, but it has the potential to play a central role in the storage and distribution of humanity’s information. To help the network grow and evolve, it is critical for the community to collectively be engaged in proposing, discussing, and implementing changes that improve the network and its operations. 
 
-<<<<<<< HEAD
-This improvement protocol helps achieve that objective for all members of the Filecoin community (developers, miners, clients, token holders, ecosystem partners, and more). 
-=======
-This improvement protocol helps achieve that objective for all members of the Filecoin community (developers, miners, clients, token holders, ecosystem partners, and more). 
-
-## FIPs
-
-|FIP #   | Title  | Author  | Status  |
-|---|---|---|---|
-|[0001](https://github.com/filecoin-project/FIPs/blob/master/FIPS/fip-0001.md)   | FIP Purpose and Guidelines  | @Whyrusleeping  | Active  |
-|[0002](https://github.com/filecoin-project/FIPs/blob/master/FIPS/fip-0002.md)   | Free Faults on Newly Faulted Sectors of a Missed WindowPoSt  | @anorth, @davidad, @miyazono, @irenegia, @lucaniz, @nicola, @zixuanzh   |Final   |
-|[0003](https://github.com/filecoin-project/FIPs/blob/master/FIPS/fip-0003.md)   | Filecoin Plus Principles  | @feerst, @jbenet, @jnthnvctr, @tim-murmuration, @mzargham, @zixuanzh  |Draft   |
-|[0004](https://github.com/filecoin-project/FIPs/blob/master/FIPS/fip-0004.md)   |Liquidity Improvement for Storage Miners   | @davidad, @jbenet, @zenground0, @zixuanzh, @danlessa   | Final  |
-|[0005](https://github.com/filecoin-project/FIPs/blob/master/FIPS/fip-0005.md)  |Remove ineffective reward vesting    | @anorth, @Zenground   |Final   |
-|[0006](https://github.com/filecoin-project/FIPs/blob/master/FIPS/fip-0006.md)   | No repay debt requirement for DeclareFaultsRecovered  |  @nicola, @irenegia  | Deferred  |
-|[0007](https://github.com/filecoin-project/FIPs/blob/master/FIPS/fip-0007.md)   | h/amt-v3  | @rvagg, @Stebalien, @anorth, @Zenground0   |Final   |
-|[0008](https://github.com/filecoin-project/FIPs/blob/master/FIPS/fip-0008.md)   | Add miner batched sector pre-commit method  |@anorth, @ZenGround0, @nicola  |Final   |
-|[0009](https://github.com/filecoin-project/FIPs/blob/master/FIPS/fip-0009.md)   | Exempt Window PoSts from BaseFee burn  |@Stebalien, @momack2, @magik6k, @zixuanzh  |Final   |
-|[0010](https://github.com/filecoin-project/FIPs/blob/master/FIPS/fip-0010.md)   | Off-Chain Window PoSt Verification  |@Stebalien, @anorth  |Final  |
-|[0011](https://github.com/filecoin-project/FIPs/blob/master/FIPS/fip-0011.md)   | Remove reward auction from reporting consensus faults  |@Kubuxu |Final   |
-|[0012](https://github.com/filecoin-project/FIPs/blob/master/FIPS/fip-0012.md)   | DataCap Top up for FIL+ Client Addresses  |@dshoy, @jnthnvctr, @zx |Final  |
-|[0013](https://github.com/filecoin-project/FIPs/blob/master/FIPS/fip-0013.md)   | Add ProveCommitSectorAggregated method to reduce on-chain congestion  | @ninitrava @nicola |Final   |
-|[0014](https://github.com/filecoin-project/FIPs/blob/master/FIPS/fip-0014.md)   | Allow V1 proof sectors to be extended up to a maximum of 540 days | @deltazxm, @neogeweb3 |Final   |
-|[0015](https://github.com/filecoin-project/FIPs/blob/master/FIPS/fip-0015.md)   |  Revert FIP-0009(Exempt Window PoSts from BaseFee burn) | @jennijuju, @arajasek |Final   |
-|[0016](https://github.com/filecoin-project/FIPs/blob/master/FIPS/fip-0016.md)   |  Pack arbitrary data in CC sectors | donghengzhao (@1475) |Draft  |
-|[0018](https://github.com/filecoin-project/FIPs/blob/master/FIPS/fip-0018.md)   | New miner terminology proposal |@Stefaan-V |Last Call  |
->>>>>>> 2ba2b132
+This improvement protocol helps achieve that objective for all members of the Filecoin community (developers, miners, clients, token holders, ecosystem partners, and more). 