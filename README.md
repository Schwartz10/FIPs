--- conflicted
+++ resolved
@@ -55,8 +55,5 @@
 |[0007](https://github.com/filecoin-project/FIPs/blob/master/FIPS/fip-0007.md)   | h/amt-v3  | @rvagg, @Stebalien, @anorth, @Zenground0   |Draft   |
 |[0008](https://github.com/filecoin-project/FIPs/blob/master/FIPS/fip-0008.md)   | Add miner batched sector pre-commit method  |@anorth   |Draft   |
 |[0009](https://github.com/filecoin-project/FIPs/blob/master/FIPS/fip-0009.md)   | Exempt Window PoSts from BaseFee burn  |@Stebalien, @momack2, @magik6k, @zixuanzh  |Accepted   |
-<<<<<<< HEAD
-|[0011](https://github.com/filecoin-project/FIPs/blob/master/FIPS/fip-0011.md)   | Remove reward auction from reporting consensus faults  |@Kubuxu |Draft   |
-=======
 |[0010](https://github.com/filecoin-project/FIPs/blob/master/FIPS/fip-0010.md)   | Off-Chain Window PoSt Verification  |@Stebalien, @anorth  |Last Call   |
->>>>>>> 4890dd66
+|[0011](https://github.com/filecoin-project/FIPs/blob/master/FIPS/fip-0011.md)   | Remove reward auction from reporting consensus faults  |@Kubuxu |Draft   |